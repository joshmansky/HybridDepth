# pytorch_lightning==2.1.0
data:
  class_path: dataloader.dataset.ARKitScenesDataModule # Path to your dataloader Module in dataset.py
  init_args:
    arkitScenes_data_root: '/mnt/IRONWOLF1/ashkan/data/ARKitScenes/upsampling' # path to the dataset
    img_size: [480, 640] 
    batch_size: 1
    num_workers: 0  # Adjust based on your requirements
model:
  invert_depth: True 

<<<<<<< HEAD
ckpt_path: null #path to the checkpoint
=======
ckpt_path: /home/ashkanganj/HybridDepth/checkpoints/scaleInvARKitScenes5.ckpt #path to the checkpoint
>>>>>>> d4cae232
<|MERGE_RESOLUTION|>--- conflicted
+++ resolved
@@ -9,8 +9,4 @@
 model:
   invert_depth: True 
 
-<<<<<<< HEAD
-ckpt_path: null #path to the checkpoint
-=======
-ckpt_path: /home/ashkanganj/HybridDepth/checkpoints/scaleInvARKitScenes5.ckpt #path to the checkpoint
->>>>>>> d4cae232
+ckpt_path: null #path to the checkpoint